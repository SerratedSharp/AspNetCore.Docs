---
title: Create responses in Minimal API applications
author: brunolins16
description: Learn how to create responses for minimal APIs in ASP.NET Core.
ms.author: brolivei
monikerRange: '>= aspnetcore-7.0'
ms.date: 04/09/2024
uid: fundamentals/minimal-apis/responses
---

# How to create responses in Minimal API apps

[!INCLUDE[](~/includes/not-latest-version.md)]

<<<<<<< HEAD
:::moniker range=">= aspnetcore-9.0"

=======
>>>>>>> 1b164251
Minimal endpoints support the following types of return values:

1. `string` - This includes `Task<string>` and `ValueTask<string>`.
1. `T` (Any other type) - This includes `Task<T>` and `ValueTask<T>`.
1. `IResult` based - This includes `Task<IResult>` and `ValueTask<IResult>`.

## `string` return values

|Behavior|Content-Type|
|--|--|
| The framework writes the string directly to the response. | `text/plain`

Consider the following route handler, which returns a `Hello world` text. 

```csharp
app.MapGet("/hello", () => "Hello World");
```

The `200` status code is returned with `text/plain` Content-Type header and the following content.

```text
Hello World
```

## `T` (Any other type) return values

|Behavior|Content-Type|
|--|--|
| The framework JSON-serializes the response.| `application/json`

Consider the following route handler, which returns an anonymous type containing a `Message` string property.

```csharp
app.MapGet("/hello", () => new { Message = "Hello World" });
```

The `200` status code is returned with `application/json` Content-Type header and the following content.

```json
{"message":"Hello World"}
```

## `IResult` return values

|Behavior|Content-Type|
|--|--|
| The framework calls [IResult.ExecuteAsync](xref:Microsoft.AspNetCore.Http.IResult.ExecuteAsync%2A).| Decided by the `IResult` implementation.

The `IResult` interface defines a contract that represents the result of an HTTP endpoint. The static [Results](<xref:Microsoft.AspNetCore.Http.Results>) class and the static [TypedResults](<xref:Microsoft.AspNetCore.Http.TypedResults>) are used to create various `IResult` objects that represent different types of responses.

### TypedResults vs Results

The <xref:Microsoft.AspNetCore.Http.Results> and <xref:Microsoft.AspNetCore.Http.TypedResults> static classes provide similar sets of results helpers. The `TypedResults` class is the *typed* equivalent of the `Results` class. However, the `Results` helpers' return type is <xref:Microsoft.AspNetCore.Http.IResult>, while each `TypedResults` helper's return type is one of the `IResult` implementation types. The difference means that for `Results` helpers a conversion is needed when the concrete type is needed, for example, for unit testing. The implementation types are defined in the <xref:Microsoft.AspNetCore.Http.HttpResults> namespace.

Returning `TypedResults` rather than `Results` has the following advantages:

* `TypedResults` helpers return strongly typed objects, which can improve code readability, unit testing, and reduce the chance of runtime errors.
* The implementation type [automatically provides the response type metadata for OpenAPI](/aspnet/core/fundamentals/minimal-apis/openapi#describe-response-types) to describe the endpoint.

Consider the following endpoint, for which a `200 OK` status code with the expected JSON response is produced.

:::code language="csharp" source="~/tutorials/min-web-api/samples/7.x/todo/Program.cs" id="snippet_11b":::

In order to document this endpoint correctly the extensions method `Produces` is called. However, it's not necessary to call `Produces` if `TypedResults` is used instead of `Results`, as shown in the following code. `TypedResults` automatically provides the metadata for the endpoint.

:::code language="csharp" source="~/tutorials/min-web-api/samples/7.x/todo/Program.cs" id="snippet_112b":::

For more information about describing a response type, see [OpenAPI support in minimal APIs](/aspnet/core/fundamentals/minimal-apis/openapi#describe-response-types-1).

As mentioned previously, when using `TypedResults`, a conversion is not needed. Consider the following minimal API which returns a `TypedResults` class

:::code language="csharp" source="~/../AspNetCore.Docs.Samples/fundamentals/minimal-apis/samples/MinApiTestsSample/WebMinRouteGroup/TodoEndpointsV1.cs" id="snippet_1":::

The following test checks for the full concrete type:

:::code language="csharp" source="~/../AspNetCore.Docs.Samples/fundamentals/minimal-apis/samples/MinApiTestsSample/UnitTests/TodoInMemoryTests.cs" id="snippet_11" highlight="26":::

Because all methods on `Results` return `IResult` in their signature, the compiler automatically infers that as the request delegate return type when returning different results from a single endpoint. `TypedResults` requires the use of `Results<T1, TN>` from such delegates.

The following method compiles because both [`Results.Ok`](xref:Microsoft.AspNetCore.Http.Results.Ok%2A) and [`Results.NotFound`](xref:Microsoft.AspNetCore.Http.Results.NotFound%2A) are declared as returning `IResult`, even though the actual concrete types of the objects returned are different:

:::code language="csharp" source="~/tutorials/min-web-api/samples/7.x/todo/Program.cs" id="snippet_1b":::

The following method does not compile, because `TypedResults.Ok` and `TypedResults.NotFound` are declared as returning different types and the compiler won't attempt to infer the best matching type:

:::code language="csharp" source="~/tutorials/min-web-api/samples/7.x/todo/Program.cs" id="snippet_111":::

To use `TypedResults`, the return type must be fully declared, which when asynchronous requires the `Task<>` wrapper. Using `TypedResults` is more verbose, but that's the trade-off for having the type information be statically available and thus capable of self-describing to OpenAPI:

:::code language="csharp" source="~/tutorials/min-web-api/samples/7.x/todo/Program.cs" id="snippet_1b":::

### Results<TResult1, TResultN>

Use [`Results<TResult1, TResultN>`](/dotnet/api/microsoft.aspnetcore.http.httpresults.results-2) as the endpoint handler return type instead of `IResult` when:

* Multiple `IResult` implementation types are returned from the endpoint handler. 
* The static `TypedResult` class is used to create the `IResult` objects.

This alternative is better than returning `IResult` because the generic union types automatically retain the endpoint metadata. And since the `Results<TResult1, TResultN>` union types implement implicit cast operators, the compiler can automatically convert the types specified in the generic arguments to an instance of the union type. 

This has the added benefit of providing compile-time checking that a route handler actually only returns the results that it declares it does. Attempting to return a type that isn't declared as one of the generic arguments to `Results<>` results in a compilation error.

Consider the following endpoint, for which a `400 BadRequest` status code is returned when the `orderId` is greater than `999`. Otherwise, it produces a `200 OK` with the expected content.

```csharp
app.MapGet("/orders/{orderId}", IResult (int orderId)
    => orderId > 999 ? TypedResults.BadRequest() : TypedResults.Ok(new Order(orderId)))
    .Produces(400)
    .Produces<Order>();
```

In order to document this endpoint correctly the extension method `Produces` is called. However, since the `TypedResults` helper automatically includes the metadata for the endpoint, you can return the `Results<T1, Tn>` union type instead, as shown in the following code.

```csharp
app.MapGet("/orders/{orderId}", Results<BadRequest, Ok<Order>> (int orderId) 
    => orderId > 999 ? TypedResults.BadRequest() : TypedResults.Ok(new Order(orderId)));
```

<a name="binr7"></a>

### Built-in results

[!INCLUDE [results-helpers](includes/results-helpers.md)]

The following sections demonstrate the usage of the common result helpers.

#### JSON

```csharp
app.MapGet("/hello", () => Results.Json(new { Message = "Hello World" }));
```

<xref:Microsoft.AspNetCore.Http.HttpResponseJsonExtensions.WriteAsJsonAsync%2A> is an alternative way to return JSON:

:::code language="csharp" source="~/fundamentals/minimal-apis/7.0-samples/WebMinJson/Program.cs" id="snippet_writeasjsonasync":::

#### Custom Status Code

```csharp
app.MapGet("/405", () => Results.StatusCode(405));
```

#### Internal Server Error

```csharp
app.MapGet("/500", () => Results.InternalServerError("Something went wrong!"));
```

The preceding example returns a 500 status code.

#### Text

```csharp
app.MapGet("/text", () => Results.Text("This is some text"));
```

<a name="stream7"></a>

#### Stream

[!code-csharp[](~/fundamentals/minimal-apis/7.0-samples/WebMinAPIs/Program.cs?name=snippet_stream)]

[`Results.Stream`](/dotnet/api/microsoft.aspnetcore.http.results.stream?view=aspnetcore-7.0&preserve-view=true) overloads allow access to the underlying HTTP response stream without buffering. The following example uses [ImageSharp](https://sixlabors.com/products/imagesharp) to return a reduced size of the specified image:

[!code-csharp[](~/fundamentals/minimal-apis/resultsStream/7.0-samples/ResultsStreamSample/Program.cs?name=snippet)]

The following example streams an image from [Azure Blob storage](/azure/storage/blobs/storage-blobs-introduction):

[!code-csharp[](~/fundamentals/minimal-apis/resultsStream/7.0-samples/ResultsStreamSample/Program.cs?name=snippet_abs)]

The following example streams a video from an Azure Blob:

[!code-csharp[](~/fundamentals/minimal-apis/resultsStream/7.0-samples/ResultsStreamSample/Program.cs?name=snippet_video)]

#### Redirect

```csharp
app.MapGet("/old-path", () => Results.Redirect("/new-path"));
```

#### File

```csharp
app.MapGet("/download", () => Results.File("myfile.text"));
```

<a name="httpresultinterfaces7"></a>

### HttpResult interfaces

The following interfaces in the <xref:Microsoft.AspNetCore.Http> namespace provide a way to detect the `IResult` type at runtime, which is a common pattern in filter implementations:

* <xref:Microsoft.AspNetCore.Http.IContentTypeHttpResult>
* <xref:Microsoft.AspNetCore.Http.IFileHttpResult>
* <xref:Microsoft.AspNetCore.Http.INestedHttpResult>
* <xref:Microsoft.AspNetCore.Http.IStatusCodeHttpResult>
* <xref:Microsoft.AspNetCore.Http.IValueHttpResult>
* <xref:Microsoft.AspNetCore.Http.IValueHttpResult%601>

Here's an example of a filter that uses one of these interfaces:

:::code language="csharp" source="~/fundamentals/minimal-apis/7.0-samples/HttpResultInterfaces/Program.cs" id="snippet_filter":::

For more information, see [Filters in Minimal API apps](xref:fundamentals/minimal-apis/min-api-filters) and [IResult implementation types](xref:fundamentals/minimal-apis/test-min-api#iresult-implementation-types).

## Customizing responses

Applications can control responses by implementing a custom <xref:Microsoft.AspNetCore.Http.IResult> type. The following code is an example of an HTML result type:

[!code-csharp[](~/fundamentals/minimal-apis/7.0-samples/WebMinAPIs/ResultsExtensions.cs)]

We recommend adding an extension method to <xref:Microsoft.AspNetCore.Http.IResultExtensions?displayProperty=fullName> to make these custom results more discoverable.

[!code-csharp[](~/fundamentals/minimal-apis/7.0-samples/WebMinAPIs/Program.cs?name=snippet_xtn)]

Also, a custom `IResult` type can provide its own annotation by implementing the <xref:Microsoft.AspNetCore.Http.Metadata.IEndpointMetadataProvider> interface. For example, the following code adds an annotation to the preceding `HtmlResult` type that describes the response produced by the endpoint.

[!code-csharp[](~/fundamentals/minimal-apis/7.0-samples/WebMinAPIs/Snippets/ResultsExtensions.cs?name=snippet_IEndpointMetadataProvider&highlight=1,17-20)]

The `ProducesHtmlMetadata` is an implementation of <xref:Microsoft.AspNetCore.Http.Metadata.IProducesResponseTypeMetadata> that defines the produced response content type `text/html` and the status code `200 OK`.

[!code-csharp[](~/fundamentals/minimal-apis/7.0-samples/WebMinAPIs/Snippets/ResultsExtensions.cs?name=snippet_ProducesHtmlMetadata&highlight=5,7)]

An alternative approach is using the <xref:Microsoft.AspNetCore.Mvc.ProducesAttribute?displayProperty=fullName> to describe the produced response. The following code changes the `PopulateMetadata` method to use `ProducesAttribute`.

```csharp
public static void PopulateMetadata(MethodInfo method, EndpointBuilder builder)
{
    builder.Metadata.Add(new ProducesAttribute(MediaTypeNames.Text.Html));
}
```

## Configure JSON serialization options

By default, minimal API apps use [`Web defaults`](/dotnet/standard/serialization/system-text-json-configure-options#web-defaults-for-jsonserializeroptions) options during JSON serialization and deserialization.

### Configure JSON serialization options globally

Options can be configured globally for an app by invoking <xref:Microsoft.Extensions.DependencyInjection.HttpJsonServiceExtensions.ConfigureHttpJsonOptions%2A>. The following example includes public fields and formats JSON output.

:::code language="csharp" source="~/fundamentals/minimal-apis/7.0-samples/WebMinJson/Program.cs" id="snippet_confighttpjsonoptions" highlight="3-6":::

Since fields are included, the preceding code reads `NameField` and includes it in the output JSON.

### Configure JSON serialization options for an endpoint

To configure serialization options for an endpoint, invoke <xref:Microsoft.AspNetCore.Http.Results.Json%2A?displayProperty=nameWithType> and pass to it a <xref:System.Text.Json.JsonSerializerOptions> object, as shown in the following example:

:::code language="csharp" source="~/fundamentals/minimal-apis/7.0-samples/WebMinJson/Program.cs" id="snippet_resultsjsonwithoptions" highlight="5-6,9":::

As an alternative, use an overload of <xref:Microsoft.AspNetCore.Http.HttpResponseJsonExtensions.WriteAsJsonAsync%2A> that accepts a <xref:System.Text.Json.JsonSerializerOptions> object. The following example uses this overload to format the output JSON:

:::code language="csharp" source="~/fundamentals/minimal-apis/7.0-samples/WebMinJson/Program.cs" id="snippet_writeasjsonasyncwithoptions" highlight="5-6,10":::

## Additional Resources

* <xref:fundamentals/minimal-apis/security>

:::moniker-end

[!INCLUDE[](~/fundamentals/minimal-apis/includes/responses7-8.md)]<|MERGE_RESOLUTION|>--- conflicted
+++ resolved
@@ -12,11 +12,8 @@
 
 [!INCLUDE[](~/includes/not-latest-version.md)]
 
-<<<<<<< HEAD
 :::moniker range=">= aspnetcore-9.0"
 
-=======
->>>>>>> 1b164251
 Minimal endpoints support the following types of return values:
 
 1. `string` - This includes `Task<string>` and `ValueTask<string>`.
